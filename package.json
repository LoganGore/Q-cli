--- conflicted
+++ resolved
@@ -1,10 +1,6 @@
 {
   "name": "graphql-cli-maana",
-<<<<<<< HEAD
-  "version": "3.1.5",
-=======
-  "version": "3.1.3",
->>>>>>> df8467ed
+  "version": "3.1.4",
   "description": "Maana plugin for graphql-cli",
   "repository": {
     "type": "git",
